import logging
import os
import sys
import warnings
from typing import Dict
from functools import partial

from lightning.storage import Path

sys.path.insert(0, os.path.dirname(__file__))

from lightning.storage.path import Path
from lightning.components.python import PopenPythonScript, TracerPythonScript

logger = logging.getLogger(__name__)


class PyTorchLightningScript(TracerPythonScript):
    def __init__(self, *args, **kwargs):
        super().__init__(*args, raise_exception=True, **kwargs)
<<<<<<< HEAD
        self.best_model_path = None
=======
        self.best_model_path = False
        self.run_url = ""

    def configure_tracer(self):
        from pytorch_lightning import Trainer
        from pytorch_lightning.callbacks import Callback
        tracer = super().configure_tracer()

        class CollectWandbURL(Callback):

            def __init__(self, work):
                self._work = work

            def on_train_start(self, trainer, *_):
                self._work.run_url = trainer.logger.experiment._settings.run_url

        def trainer_pre_fn(self, *args, work=None, **kwargs):
            # Injecting `fast_dev_run` in the Trainer kwargs.
            kwargs['callbacks'].append(CollectWandbURL(work))
            return {}, args, kwargs

        tracer = super().configure_tracer()
        tracer.add_traced(Trainer, "__init__", pre_fn=partial(trainer_pre_fn, work=self))
        return tracer
>>>>>>> 3857889d

    def run(self, *args, **kwargs):
        warnings.simplefilter("ignore")
        logger.info(f"Running train_script: {self.script_path}")
        super().run(*args, **kwargs)

    def on_after_run(self, res):
<<<<<<< HEAD
        self.best_model_path = Path(
            res["cli"].trainer.checkpoint_callback.best_model_path
        )
=======
        self.best_model_path = Path(res["cli"].trainer.checkpoint_callback.best_model_path)
>>>>>>> 3857889d


class ServeScript(PopenPythonScript):
    def __init__(self, *args, exposed_ports: Dict[str, int], **kwargs):
        assert len(exposed_ports) == 1
        super().__init__(
            *args,
            script_args=[f"--port={list(exposed_ports.values())[0]}"],
            exposed_ports=exposed_ports,
            blocking=True,
            raise_exception=True,
            **kwargs,
        )

    def run(self, checkpoint_path: Path) -> None:
        logger.info(f"Running serve_script: {self.script_path}")
        self.script_args.append(f"--checkpoint_path={str(checkpoint_path)}")
        super().run()<|MERGE_RESOLUTION|>--- conflicted
+++ resolved
@@ -18,15 +18,14 @@
 class PyTorchLightningScript(TracerPythonScript):
     def __init__(self, *args, **kwargs):
         super().__init__(*args, raise_exception=True, **kwargs)
-<<<<<<< HEAD
         self.best_model_path = None
-=======
-        self.best_model_path = False
         self.run_url = ""
 
     def configure_tracer(self):
         from pytorch_lightning import Trainer
         from pytorch_lightning.callbacks import Callback
+        from pytorch_lightning.loggers import WandbLogger
+
         tracer = super().configure_tracer()
 
         class CollectWandbURL(Callback):
@@ -38,14 +37,13 @@
                 self._work.run_url = trainer.logger.experiment._settings.run_url
 
         def trainer_pre_fn(self, *args, work=None, **kwargs):
-            # Injecting `fast_dev_run` in the Trainer kwargs.
             kwargs['callbacks'].append(CollectWandbURL(work))
+            kwargs['logger'] = [WandbLogger(save_dir=os.path.dirname(__file__))]
             return {}, args, kwargs
 
         tracer = super().configure_tracer()
         tracer.add_traced(Trainer, "__init__", pre_fn=partial(trainer_pre_fn, work=self))
         return tracer
->>>>>>> 3857889d
 
     def run(self, *args, **kwargs):
         warnings.simplefilter("ignore")
@@ -53,13 +51,7 @@
         super().run(*args, **kwargs)
 
     def on_after_run(self, res):
-<<<<<<< HEAD
-        self.best_model_path = Path(
-            res["cli"].trainer.checkpoint_callback.best_model_path
-        )
-=======
         self.best_model_path = Path(res["cli"].trainer.checkpoint_callback.best_model_path)
->>>>>>> 3857889d
 
 
 class ServeScript(PopenPythonScript):
