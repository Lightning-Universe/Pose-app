# Lightning Pose App

App for:
* Annotating keypoints on images
* Training a model to predict keypoints (after configuring it)
* Predicting keypoints on images and videos
* Looking at diagnostics via Tensorboard and FiftyOne
* More to come! (Deploying for new videos, active learning, etc.)

## Installation
<<<<<<< HEAD
For now, the installation assumes a local editable installation of `lightning`, `lightning-pose-app`, and `lightning-pose` 

# Local Setup

Note the following:

- An app could install python modules that conflict with Lightning.  Create `lai-master-base` `conda` environment first, then clone that environment, then install the python modules specific to the app.  This will ensure speed up troubleshooting process.
- Use of `python -m pip ` instead of `pip` is best practice when using virtual env like `conda`.  otherwise, some modules may not install correctly.

## create `lai-master-base` (one time)

- create `lai-master-base`
```bash
cd ~
git clone https://github.com/PyTorchLightning/lightning.git
cd lightning
conda create --yes --name lai-master-base python=3.8
conda activate lai-master-base
# mandatory step to pull the dependencies from extra-index-url
python -m pip install -r requirements.txt 
python -m pip install -e .
python scripts/download_frontend.py
```

- record versions and git hash
```
git rev-parse HEAD
lightning --version
python --version
=======
For now, the installation assumes a local editable installation of `lightning` and `lightning-pose` (the latter skips the `DALI` installation).
### Conda environment
Create a `conda` environment and activate it
```bash
conda create --name lit-app python=3.8
conda activate lit-app
```

### Install `lightning-pose`
We clone lightning and install it with its dependencies in editable mode
```bash
git clone https://github.com/danbider/lightning-pose
cd lightning-pose
```
NOTE: we have two options for installing dependencies. On a remote instance with linux and CUDA 11, do the usual 
```bash
pip install -r requirements.txt
```
Which will install DALI. For local testing:
```bash
pip install -e .
>>>>>>> ecd46e20
```

## clone `lai-master-base` into `lai` (for each app)

- clone to create working lai
```bash
conda create --yes --name lai --clone lai-master-base
conda activate lai
```
<<<<<<< HEAD

### Download lightning-pose-app and lightning-pose

NOTE: requirements.txt has lightning-pose requirements.  this allows the app to run in the cloud.
=======
Move into folder
```bash
cd lightning.beta
```
Install dependencies:
>>>>>>> ecd46e20
```bash
cd ~
git clone https://github.com/PyTorchLightning/lightning-pose-app
cd lightning-pose-app
git checkout rslee-prototype

git clone https://github.com/danbider/lightning-pose
# TODO: torch and numpy are in requirements.txt, but pip cannt find it. so install first before the rest
python -m pip install torch numpy
python -m pip install -r requirements.txt
```

<<<<<<< HEAD
NOTE: 

Ignore the following error for now.

```
ERROR: pip's dependency resolver does not currently take into account all the packages that are installed. This behaviour is the source of the following dependency conflicts.
aiobotocore 2.1.2 requires botocore<1.23.25,>=1.23.24, but you have botocore 1.26.5 which is incompatible.
=======
Download the `lightning` UI:
```bash
python scripts/download_frontend.py
>>>>>>> ecd46e20
```

### Locally

In order to run the application locally, run the following commands

```bash
<<<<<<< HEAD
cd lightning-pose-app
=======
git clone https://github.com/PyTorchLightning/lightning-pose-app.git
cd lightning-pose-app
pip install -r requirements.txt
>>>>>>> ecd46e20
lightning run app app.py
```

The following can be resolved with `rm -rf ~/.fiftyone`

```
{"t":{"$date":"2022-05-23T14:42:45.150Z"},"s":"I",  "c":"CONTROL",  "id":20697,   "ctx":"main","msg":"Renamed existing log file","attr":{"oldLogPath":"/Users/robertlee/.fiftyone/var/lib/mongo/log/mongo.log","newLogPath":"/Users/robertlee/.fiftyone/var/lib/mongo/log/mongo.log.2022-05-23T14-42-45"}}
Subprocess ['/opt/miniconda3/envs/lai/lib/python3.8/site-packages/fiftyone/db/bin/mongod', '--dbpath', '/Users/robertlee/.fiftyone/var/lib/mongo', '--logpath', '/Users/robertlee/.fiftyone/var/lib/mongo/log/mongo.log', '--port', '0', '--nounixsocket'] exited with error 100:
```

### On GPU
```
USE_GPU=1 lightning run app app.py --cloud --name lightning-pose
```<|MERGE_RESOLUTION|>--- conflicted
+++ resolved
@@ -8,7 +8,6 @@
 * More to come! (Deploying for new videos, active learning, etc.)
 
 ## Installation
-<<<<<<< HEAD
 For now, the installation assumes a local editable installation of `lightning`, `lightning-pose-app`, and `lightning-pose` 
 
 # Local Setup
@@ -38,29 +37,6 @@
 git rev-parse HEAD
 lightning --version
 python --version
-=======
-For now, the installation assumes a local editable installation of `lightning` and `lightning-pose` (the latter skips the `DALI` installation).
-### Conda environment
-Create a `conda` environment and activate it
-```bash
-conda create --name lit-app python=3.8
-conda activate lit-app
-```
-
-### Install `lightning-pose`
-We clone lightning and install it with its dependencies in editable mode
-```bash
-git clone https://github.com/danbider/lightning-pose
-cd lightning-pose
-```
-NOTE: we have two options for installing dependencies. On a remote instance with linux and CUDA 11, do the usual 
-```bash
-pip install -r requirements.txt
-```
-Which will install DALI. For local testing:
-```bash
-pip install -e .
->>>>>>> ecd46e20
 ```
 
 ## clone `lai-master-base` into `lai` (for each app)
@@ -70,18 +46,11 @@
 conda create --yes --name lai --clone lai-master-base
 conda activate lai
 ```
-<<<<<<< HEAD
 
 ### Download lightning-pose-app and lightning-pose
 
 NOTE: requirements.txt has lightning-pose requirements.  this allows the app to run in the cloud.
-=======
-Move into folder
-```bash
-cd lightning.beta
-```
-Install dependencies:
->>>>>>> ecd46e20
+
 ```bash
 cd ~
 git clone https://github.com/PyTorchLightning/lightning-pose-app
@@ -94,7 +63,6 @@
 python -m pip install -r requirements.txt
 ```
 
-<<<<<<< HEAD
 NOTE: 
 
 Ignore the following error for now.
@@ -102,11 +70,6 @@
 ```
 ERROR: pip's dependency resolver does not currently take into account all the packages that are installed. This behaviour is the source of the following dependency conflicts.
 aiobotocore 2.1.2 requires botocore<1.23.25,>=1.23.24, but you have botocore 1.26.5 which is incompatible.
-=======
-Download the `lightning` UI:
-```bash
-python scripts/download_frontend.py
->>>>>>> ecd46e20
 ```
 
 ### Locally
@@ -114,13 +77,7 @@
 In order to run the application locally, run the following commands
 
 ```bash
-<<<<<<< HEAD
 cd lightning-pose-app
-=======
-git clone https://github.com/PyTorchLightning/lightning-pose-app.git
-cd lightning-pose-app
-pip install -r requirements.txt
->>>>>>> ecd46e20
 lightning run app app.py
 ```
 
