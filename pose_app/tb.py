import os
import numpy as np
from torch.utils.tensorboard import SummaryWriter
from tensorboard import program
import signal
from datetime import datetime
from lightning import CloudCompute, LightningApp, LightningFlow, LightningWork
from lightning.storage.path import Path


class RunTensorboard(LightningWork):
  def __init__(self, logdir:str = None):
    super().__init__()
    self.logdir = logdir

  def generate_log(self, dataset_name):
    # fake tensorboard logs (fake loss)
    writer = SummaryWriter(log_dir=dataset_name)
    offset = np.random.uniform(0, 5, 1)[0]
    for x in range(1, 10000):
        y = -np.log(x) + offset + (np.sin(x) * 0.1)
        writer.add_scalar('y=-log(x) + c + 0.1sin(x)', y, x)
        writer.add_scalar('fake_metric', -y, x)

  def run(self):
    if self.logdir is None:
      self.logdir = f"lightning_logs/hello"
      self.generate_log(Path(f"{self.logdir}/{datetime.now().strftime('%Y-%m-%d-%H-%M-%S')}"))

    tb = program.TensorBoard()

    tb.configure(argv=[None, '--port', f"{self.port}", '--host', self.host, '--logdir', self.logdir])
    url = tb.launch()
    print(f"Tensorflow listening on {url}")
    signal.pause()



<<<<<<< HEAD
=======
class CreateTensorboard(TracerPythonScript):
  def __init__(self, *args, **kwargs):
    super().__init__(script_path="run_tb.py",
    script_args=["--server=127.0.0.1", "--logdir=./outputs"],
    env=None,
    cloud_compute=None,
    blocking=False,
    run_once=True,
    port=6006,
    raise_exception=True,
)
>>>>>>> a8ae84e2
<|MERGE_RESOLUTION|>--- conflicted
+++ resolved
@@ -36,8 +36,7 @@
 
 
 
-<<<<<<< HEAD
-=======
+
 class CreateTensorboard(TracerPythonScript):
   def __init__(self, *args, **kwargs):
     super().__init__(script_path="run_tb.py",
@@ -48,5 +47,4 @@
     run_once=True,
     port=6006,
     raise_exception=True,
-)
->>>>>>> a8ae84e2
+)