from lightning import LightningFlow
import os

from lightning_pose_app.bashwork import LitBashWork
from lightning_pose_app.build_configs import LitPoseBuildConfig, lightning_pose_dir


class LitPose(LightningFlow):

    def __init__(
        self,
        *args,
        cloud_compute,
        drive_name,
        component_name="litpose",
        parallel=False,
        **kwargs
    ) -> None:
        super().__init__(*args, **kwargs)

        self.work = LitBashWork(
            cloud_compute=cloud_compute,
            cloud_build_config=LitPoseBuildConfig(),  # this is where Lightning Pose is installed
            drive_name=drive_name,
            component_name=component_name,
            wait_seconds_after_run=1,
            parallel=parallel,
        )

        self.work_is_done_extract_frames = True
        self.work_is_done_training = True
<<<<<<< HEAD
        self.work_is_done_inference = True
        self.count = 0

        # these attributes get set by external app
        self.trained_models = {}

    def update_trained_models_dict(self, search_dir=None):

        # get existing model directories that contain predictions.csv file
        # (created upon completion of model training)
        if not search_dir:
            return

        # pull models from Drive on first call
        if self.count == 0:
            self.work.run(
                "null command",
                cwd=os.getcwd(),
                input_output_only=True,  # pull inputs from Drive, but do not run commands
                inputs=[search_dir],
            )
            self.count += 1

        cmd = f"find {search_dir} -maxdepth 4 -type f -name predictions.csv"
        self.work.run(cmd, cwd=os.getcwd(), save_stdout=True)
        if self.work.last_args() == cmd:
            outputs = process_stdout(self.work.last_stdout())
            self.trained_models = outputs
            self.work.reset_last_args()
        self.count += 1
=======
>>>>>>> 3082ec2f

    def start_extract_frames(self, video_files=None, proj_dir=None, n_frames_per_video=20):

        print(f"launching extraction for video {video_files[0]}")
        self.work_is_done_extract_frames = False

        # set videos to select frames from
        vid_file_args = ""
        for vid_file in video_files:
            vid_file_ = os.path.join(os.getcwd(), vid_file)
            vid_file_args += f" --video_files={vid_file_}"

        data_dir = os.path.join(os.getcwd(), proj_dir, "labeled-data")

        cmd = "python" \
              + " scripts/extract_frames.py" \
              + vid_file_args \
              + f" --data_dir={data_dir}" \
              + f" --n_frames_per_video={n_frames_per_video}" \
              + f" --context_frames=2" \
              + f" --export_idxs_as_csv"
        self.work.run(
            cmd,
            wait_for_exit=True,
            cwd=lightning_pose_dir,
            inputs=video_files,
            outputs=[os.path.join(proj_dir, "labeled-data")],
        )
        self.work_is_done_extract_frames = True

    def run_inference(self, model, video):
        import time
        self.work_is_done_inference = False
        print(f"launching inference for video {video} using model {model}")
        time.sleep(5)
        self.work_is_done_inference = True

    def run(self, action=None, **kwargs):

<<<<<<< HEAD
        if action == "update_trained_models_dict":
            self.update_trained_models_dict(**kwargs)
        elif action == "start_extract_frames":
            self.start_extract_frames(**kwargs)
        elif action == "run_inference":
            self.run_inference(**kwargs)


def process_stdout(lines) -> dict:
    """example: outputs/2022-07-04/17-28-54/test_vid_heatmap.csv"""
    outputs = {}
    if lines and lines[0][:4] != "find":  # check command not returned
        for l in lines:
            l_split = l.strip().split("/")
            value = l_split[-1]
            key = "/".join(l_split[-3:-1])
            outputs[key] = value
    return outputs
=======
        if action == "start_extract_frames":
            self.start_extract_frames(**kwargs)
>>>>>>> 3082ec2f
<|MERGE_RESOLUTION|>--- conflicted
+++ resolved
@@ -29,41 +29,11 @@
 
         self.work_is_done_extract_frames = True
         self.work_is_done_training = True
-<<<<<<< HEAD
         self.work_is_done_inference = True
         self.count = 0
 
-        # these attributes get set by external app
-        self.trained_models = {}
-
-    def update_trained_models_dict(self, search_dir=None):
-
-        # get existing model directories that contain predictions.csv file
-        # (created upon completion of model training)
-        if not search_dir:
-            return
-
-        # pull models from Drive on first call
-        if self.count == 0:
-            self.work.run(
-                "null command",
-                cwd=os.getcwd(),
-                input_output_only=True,  # pull inputs from Drive, but do not run commands
-                inputs=[search_dir],
-            )
-            self.count += 1
-
-        cmd = f"find {search_dir} -maxdepth 4 -type f -name predictions.csv"
-        self.work.run(cmd, cwd=os.getcwd(), save_stdout=True)
-        if self.work.last_args() == cmd:
-            outputs = process_stdout(self.work.last_stdout())
-            self.trained_models = outputs
-            self.work.reset_last_args()
-        self.count += 1
-=======
->>>>>>> 3082ec2f
-
-    def start_extract_frames(self, video_files=None, proj_dir=None, n_frames_per_video=20):
+    def start_extract_frames(
+            self, video_files=None, proj_dir=None, script_name=None, n_frames_per_video=20):
 
         print(f"launching extraction for video {video_files[0]}")
         self.work_is_done_extract_frames = False
@@ -101,26 +71,7 @@
 
     def run(self, action=None, **kwargs):
 
-<<<<<<< HEAD
-        if action == "update_trained_models_dict":
-            self.update_trained_models_dict(**kwargs)
-        elif action == "start_extract_frames":
+        if action == "start_extract_frames":
             self.start_extract_frames(**kwargs)
         elif action == "run_inference":
-            self.run_inference(**kwargs)
-
-
-def process_stdout(lines) -> dict:
-    """example: outputs/2022-07-04/17-28-54/test_vid_heatmap.csv"""
-    outputs = {}
-    if lines and lines[0][:4] != "find":  # check command not returned
-        for l in lines:
-            l_split = l.strip().split("/")
-            value = l_split[-1]
-            key = "/".join(l_split[-3:-1])
-            outputs[key] = value
-    return outputs
-=======
-        if action == "start_extract_frames":
-            self.start_extract_frames(**kwargs)
->>>>>>> 3082ec2f
+            self.run_inference(**kwargs)