--- conflicted
+++ resolved
@@ -41,8 +41,6 @@
             pass
 
 
-<<<<<<< HEAD
-=======
 def check_codec_format(input_file: str) -> bool:
     """Run FFprobe command to get video codec and pixel format."""
 
@@ -61,7 +59,6 @@
     return is_codec
 
 
->>>>>>> 32efc631
 def reencode_video(input_file: str, output_file: str) -> None:
     """reencodes video into H.264 coded format using ffmpeg from a subprocess.
 
@@ -76,45 +73,6 @@
     os.makedirs(os.path.dirname(output_file), exist_ok=True)
     ffmpeg_cmd = f'ffmpeg -i {input_file} -c:v libx264 -pix_fmt yuv420p -c:a copy -y {output_file}'
     subprocess.run(ffmpeg_cmd, shell=True)
-
-
-def copy_and_reformat_video(video_file: str, dst_dir: str, remove_old=True) -> str:
-    """Copy a single video, reformatting if necessary, and delete the original."""
-
-    src = video_file
-
-    # make sure copied vid has mp4 extension
-    dst = os.path.join(dst_dir, os.path.basename(video_file).replace(".avi", ".mp4"))
-
-    # check 0: do we even need to reformat?
-    if os.path.isfile(dst):
-        return dst
-
-    # check 1: does file exist?
-    if not os.path.exists(src):
-        _logger.info(f"{src} does not exist! skipping")
-        return None
-
-    # check 2: is file in the correct format for DALI?
-    video_file_correct_codec = check_codec_format(src)
-
-    # reencode/rename
-    if not video_file_correct_codec:
-        _logger.info(f"re-encoding {src} to be compatable with Lightning Pose video reader")
-        reencode_video(src, dst)
-        # remove old video
-        if remove_old:
-            os.remove(src)
-    else:
-        # make dir to write into
-        os.makedirs(os.path.dirname(dst), exist_ok=True)
-        # rename
-        if remove_old:
-            os.rename(src, dst)
-        else:
-            shutil.copyfile(src, dst)
-
-    return dst
 
 
 def copy_and_reformat_video(video_file: str, dst_dir: str, remove_old=True) -> str:
@@ -268,8 +226,6 @@
     return dst
 
 
-<<<<<<< HEAD
-=======
 def get_frame_number(basename: str) -> tuple:
     """img0000234.png -> (234, "img", ".png")"""
     ext = basename.split(".")[-1]  # get base name
@@ -327,7 +283,6 @@
     return is_context
 
 
->>>>>>> 32efc631
 def collect_dlc_labels(dlc_dir: str) -> pd.DataFrame:
     """Collect video-specific labels from DLC project and save in a single pandas dataframe."""
 
