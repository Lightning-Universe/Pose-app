import copy
import glob
from lightning.app import LightningFlow
from lightning.app.utilities.state import AppState
import logging
import math
import numpy as np
import os
import pandas as pd
import shutil
from streamlit_autorefresh import st_autorefresh
import time
import streamlit as st
import yaml
import zipfile

from lightning_pose_app import (
    LABELSTUDIO_DB_DIR,
    LABELED_DATA_DIR,
    VIDEOS_DIR,
    MODELS_DIR,
    COLLECTED_DATA_FILENAME,
    LABELSTUDIO_METADATA_FILENAME,
    SELECTED_FRAMES_FILENAME,
)
from lightning_pose_app.utilities import (
    StreamlitFrontend,
    collect_dlc_labels,
    copy_and_reformat_video_directory,
    abspath,
)


_logger = logging.getLogger('APP.PROJECT')


class ProjectUI(LightningFlow):
    """UI to set up project."""

    def __init__(self, *args, data_dir, default_config_dict, debug=False, **kwargs):

        super().__init__(*args, **kwargs)

        # initialize data_dir if it doesn't yet exist
        os.makedirs(abspath(data_dir), exist_ok=True)

        # save default config info for initializing new projects
        self.default_config_dict = default_config_dict

        # data for project named <PROJ_NAME> will be stored as
        # <data_dir>/<PROJ_NAME> (aka self.project_dir)
        #   ├── labeled-data/
        #   ├── videos/
        #   ├── models/
        #   ├── config.yaml
        #   └── CollectedData.csv
        self.data_dir = data_dir
        self.proj_dir = None
        self.config_name = None
        self.config_file = None
        self.config_dict = None
        self.model_dir = None
        self.trained_models = []
        self.n_labeled_frames = 0
        self.n_total_frames = 0

        # UI info
        self.run_script = False
        self.update_models = False
        self.count = 0  # counter for external app
        self.count_upload_existing = 0
        self.st_submits = 0  # counter for this streamlit app
        self.st_submits_delete = 0  # counter for this streamlit app
        self.initialized_projects = []

        self.st_project_name = None
        self.st_reset_project_name = False
        self.st_create_new_project = False
        self.st_delete_project = False
        self.st_upload_existing_project = False
        self.st_existing_project_format = None
        self.st_upload_existing_project_zippath = None
        self.st_error_flag = False
        self.st_error_msg = ""
        self.st_project_loaded = False
        self.st_new_vals = None

        # config data
        self.st_n_views = 0
        self.st_keypoints_ = []
        self.st_n_keypoints = 0
        self.st_pcasv_columns = []
        self.st_pcamv_columns = []

        # if True, do not expose project options to user, hard-code instead
        self.debug = debug

    @property
    def st_keypoints(self):
        if len(np.unique(self.st_keypoints_)) == len(self.st_keypoints_):
            return self.st_keypoints_
        else:
            return np.unique(self.st_keypoints_).tolist()  # hack to fix duplication bug

    @property
    def proj_dir_abs(self):
        return abspath(self.proj_dir)

    def _find_initialized_projects(self):
        # find all directories inside the data_dir; these should be the projects
        # (except labelstudio database)
        projects = os.listdir(abspath(self.data_dir))
        # strip leading dirs to just get project names
        projects = [
            os.path.basename(p) for p in projects
            if not (p.endswith(LABELSTUDIO_DB_DIR) or p.endswith(".txt"))
        ]
        self.initialized_projects = list(np.unique(projects))

    def _update_paths(self, project_name=None, **kwargs):
        if not project_name:
            project_name = self.st_project_name
        # these will all be paths RELATIVE to the Pose-app directory
        if project_name:
            self.proj_dir = os.path.join(self.data_dir, project_name)
            self.config_name = f"model_config_{project_name}.yaml"
            self.config_file = os.path.join(self.proj_dir, self.config_name)
            self.model_dir = os.path.join(self.proj_dir, MODELS_DIR)

    def _update_project_config(self, new_vals_dict=None, **kwargs):
        """triggered by button click in UI"""

        if not new_vals_dict:
            new_vals_dict = self.st_new_vals

        # check to see if config exists; copy default config if not
        if (self.config_file is None) or (not os.path.exists(abspath(self.config_file))):
            _logger.debug(f"no config file at {self.config_file}")
            _logger.debug("loading default config")
            # copy default config
            config_dict = copy.deepcopy(self.default_config_dict)
            # empty out project-specific entries
            config_dict["data"]["image_orig_dims"]["width"] = None
            config_dict["data"]["image_orig_dims"]["height"] = None
            config_dict["data"]["image_resize_dims"]["width"] = None
            config_dict["data"]["image_resize_dims"]["height"] = None
            config_dict["data"]["data_dir"] = None
            config_dict["data"]["num_keypoints"] = None
            config_dict["data"]["keypoints"] = None
            config_dict["data"]["columns_for_singleview_pca"] = None
            config_dict["data"]["mirrored_column_matches"] = None
        else:
            _logger.debug("loading existing config")
            # load existing config
            config_dict = yaml.safe_load(open(abspath(self.config_file)))

        # update config using new_vals_dict; assume this is a dict of dicts
        # new_vals_dict = {
        #     "data": new_data_dict,
        #     "eval": new_eval_dict,
        #     ...}
        if new_vals_dict is not None:
            for sconfig_name, sconfig_dict in new_vals_dict.items():
                for key, val in sconfig_dict.items():
                    if isinstance(val, dict):
                        # update config file up to depth 2
                        for key1, val1 in val.items():
                            config_dict[sconfig_name][key][key1] = val1
                    else:
                        config_dict[sconfig_name][key] = val
            # save out updated config file locally
            if not os.path.exists(self.proj_dir_abs):
                os.makedirs(self.proj_dir_abs)
            yaml.dump(config_dict, open(abspath(self.config_file), "w"))

        # save current params
        self.config_dict = config_dict

    def _update_frame_shapes(self):

        from PIL import Image

        # load single frame from labeled data
        imgs = glob.glob(os.path.join(self.proj_dir_abs, LABELED_DATA_DIR, "*", "*.png")) \
            + glob.glob(os.path.join(self.proj_dir_abs, LABELED_DATA_DIR, "*", "*.jpg")) \
            + glob.glob(os.path.join(self.proj_dir_abs, LABELED_DATA_DIR, "*", "*.jpeg")) \
            + glob.glob(os.path.join(self.proj_dir_abs, LABELED_DATA_DIR, "*.png")) \
            + glob.glob(os.path.join(self.proj_dir_abs, LABELED_DATA_DIR, "*.jpg")) \
            + glob.glob(os.path.join(self.proj_dir_abs, LABELED_DATA_DIR, "*.jpeg"))
        if len(imgs) > 0:
            img = imgs[0]
            image = Image.open(img)
            self._update_project_config(new_vals_dict={
                "data": {
                    "image_orig_dims": {
                        "height": image.height,
                        "width": image.width
                    },
                    "image_resize_dims": {  # automatically scale between 128 and 256 for now
                        "height": min(max(2 ** (math.floor(math.log(image.height, 2))), 128), 256),
                        "width": min(max(2 ** (math.floor(math.log(image.width, 2))), 128), 256),
                    }
                }
            })
        else:
            _logger.debug(glob.glob(os.path.join(self.proj_dir_abs, LABELED_DATA_DIR, "*")))
            _logger.debug("did not find labeled data directory")

    def _compute_labeled_frame_fraction(self, timer=0.0):

        metadata_file = os.path.join(self.proj_dir, LABELSTUDIO_METADATA_FILENAME)

        try:
            proj_details = yaml.safe_load(open(abspath(metadata_file), "r"))
            n_labeled_frames = proj_details["n_labeled_tasks"]
            n_total_frames = proj_details["n_total_tasks"]
        except FileNotFoundError:
            _logger.debug(f"could not find {metadata_file}")
            n_labeled_frames = None
            n_total_frames = None
        except Exception as e:
            _logger.warning(e)
            n_labeled_frames = None
            n_total_frames = None

        self.n_labeled_frames = n_labeled_frames
        self.n_total_frames = n_total_frames

    def _load_project_defaults(self, **kwargs):

        # check to see if config exists
        if self.config_file and os.path.exists(abspath(self.config_file)):
            # set values from config
            config_dict = yaml.safe_load(open(abspath(self.config_file)))
            self.st_keypoints_ = config_dict["data"]["keypoints"]
            self.st_n_keypoints = config_dict["data"]["num_keypoints"]
            self.st_pcasv_columns = config_dict["data"]["columns_for_singleview_pca"]
            self.st_pcamv_columns = config_dict["data"]["mirrored_column_matches"]
            self.st_n_views = 1 if len(self.st_pcamv_columns) == 0 else len(self.st_pcamv_columns)
            # save current params
            self.config_dict = config_dict

    def _update_trained_models_list(self, **kwargs):

        if os.path.isdir(abspath(self.model_dir)):
            trained_models = []
            # this returns a list of model training days
            dirs_day = os.listdir(abspath(self.model_dir))
            # loop over days and find HH-MM-SS
            for dir_day in dirs_day:
                fullpath1 = os.path.join(abspath(self.model_dir), dir_day)
                dirs_time = os.listdir(fullpath1)
                for dir_time in dirs_time:
                    fullpath2 = os.path.join(fullpath1, dir_time)
                    trained_models.append('/'.join(fullpath2.split('/')[-2:]))
            self.trained_models = trained_models

    def _upload_existing_project(self, **kwargs):

        # only run once
        if self.count_upload_existing > 0:
            return

        # extract all files to tmp directory
        if not os.path.exists(self.st_upload_existing_project_zippath):
            _logger.error(
                f"Could not find zipped project file at {self.st_upload_existing_project_zippath};"
                f" aborting"
            )
            return
        with zipfile.ZipFile(self.st_upload_existing_project_zippath) as z:
            unzipped_dir = self.st_upload_existing_project_zippath.replace(".zip", "")
            z.extractall(path=os.path.dirname(self.st_upload_existing_project_zippath))

        def contains_videos(file_or_dir):
            if os.path.isfile(file_or_dir):
                return False
            else:
                files_or_dirs = os.listdir(file_or_dir)
                if any([f.endswith(".avi") or f.endswith(".mp4") for f in files_or_dirs]):
                    return True
                else:
                    return False

        # copy files over; not great that this is in a Flow, might take time
        if self.st_existing_project_format == "Lightning Pose":
            files_and_dirs = os.listdir(unzipped_dir)
            for file_or_dir in files_and_dirs:
                src = os.path.join(unzipped_dir, file_or_dir)
                if file_or_dir.endswith(".csv"):
                    # copy labels csv file
                    dst = os.path.join(self.proj_dir_abs, COLLECTED_DATA_FILENAME)
                    shutil.copyfile(src, dst)
                elif contains_videos(src):
                    # copy videos over, make sure they are in proper format
                    dst_dir = os.path.join(self.proj_dir_abs, file_or_dir)
                    copy_and_reformat_video_directory(src_dir=src, dst_dir=dst_dir)
                else:
                    # copy other files
                    dst = os.path.join(self.proj_dir_abs, file_or_dir)
                    if os.path.isdir(src):
                        shutil.copytree(src, dst)
                    else:
                        shutil.copyfile(src, dst)

        # -------------------
    # test find models
    # -------------------# -------------------
    # test find models
    # ------------------- == "DLC":

            # copy files
            files_and_dirs = os.listdir(unzipped_dir)
            req_dlc_dirs = ["labeled-data", "videos"]
            for d in req_dlc_dirs:
                assert d in files_and_dirs, f"zipped DLC directory must include folder named {d}"
                src = os.path.join(unzipped_dir, d)
                dst = os.path.join(self.proj_dir_abs, d)
                if d == "labeled-data":
                    shutil.copytree(src, dst)
                else:
                    copy_and_reformat_video_directory(src_dir=src, dst_dir=dst)

            # create single csv file of labels out of video-specific label files
            df_all = collect_dlc_labels(self.proj_dir_abs)
            df_all.to_csv(os.path.join(self.proj_dir_abs, COLLECTED_DATA_FILENAME))

        else:
            raise NotImplementedError("Can only import 'Lightning Pose' or 'DLC' projects")

        # create 'selected_frames.csv' file for each video subdirectory
        # this is required to import frames into label studio, so that we don't confuse context
        # frames with labeled frames
        csv_file = os.path.join(self.proj_dir_abs, COLLECTED_DATA_FILENAME)
        df = pd.read_csv(csv_file, header=[0, 1, 2], index_col=0)
        frames = np.array(df.index)
        vids = np.unique([f.split('/')[1] for f in frames])
        for vid in vids:
            frames_to_label = np.array([f.split('/')[2] for f in frames if f.split('/')[1] in vid])
            save_dir = os.path.join(
                self.proj_dir_abs, LABELED_DATA_DIR, vid, SELECTED_FRAMES_FILENAME)
            np.savetxt(
                save_dir,
                np.sort(frames_to_label),
                delimiter=",",
                fmt="%s"
            )

        # update config file with frame shapes
        self._update_frame_shapes()

        # update counter
        self.count_upload_existing += 1

    def _delete_project(self, **kwargs):

        # delete project locally
        if os.path.exists(self.proj_dir_abs):
            shutil.rmtree(self.proj_dir_abs)

        # TODO: how to delete from label studio db?

        # update project info
        self.st_project_name = ""
        self.st_delete_project = False
        self.run(action="find_initialized_projects")

    def run(self, action, **kwargs):

        if action == "find_initialized_projects":
            self._find_initialized_projects()
        elif action == "update_paths":
            self._update_paths(**kwargs)
        elif action == "update_project_config":
            self._update_project_config(**kwargs)
        elif action == "update_frame_shapes":
            self._update_frame_shapes()
        elif action == "compute_labeled_frame_fraction":
            self._compute_labeled_frame_fraction(**kwargs)
        elif action == "load_project_defaults":
            self._load_project_defaults(**kwargs)
        elif action == "update_trained_models_list":
            self._update_trained_models_list(**kwargs)
        elif action == "upload_existing_project":
            self._upload_existing_project(**kwargs)
        elif action == "delete_project":
            self._delete_project(**kwargs)

    def configure_layout(self):
        return StreamlitFrontend(render_fn=_render_streamlit_fn)


def get_keypoints_from_zipfile(filepath: str, project_type: str = "Lightning Pose") -> list:
    if project_type not in ["DLC", "Lightning Pose"]:
        raise NotImplementedError
    keypoints = []
    with zipfile.ZipFile(filepath) as z:
        for filename in z.namelist():
            if project_type in ["DLC", "Lightning Pose"]:
                if filename.endswith('.csv'):
                    with z.open(filename) as f:
                        for idx, line in enumerate(f):
                            if idx == 1:
                                header = line.decode('utf-8').split(',')
                                if len(header) % 2 == 0:
                                    # new DLC format
                                    keypoints = header[2::2]
                                else:
                                    # LP/old DLC format
                                    keypoints = header[1::2]
                                break
            if len(keypoints) > 0:
                break
    return keypoints


def check_files_in_zipfile(filepath: str, project_type: str = "Lightning Pose") -> tuple:
    if project_type not in ["DLC", "Lightning Pose"]:
        raise NotImplementedError

    error_flag = False
    error_msg = ""
    with zipfile.ZipFile(filepath) as z:
        zipname = os.path.basename(filepath).replace(".zip", "")
        files = z.namelist()
        if project_type == "Lightning Pose" or project_type == "DLC":
            if os.path.join(zipname, LABELED_DATA_DIR, "") not in files:
                error_flag = True
                error_msg += f"""
                    ERROR: Your directory of labeled frames must be named "{LABELED_DATA_DIR}"
                    If you change this directory name, make sure to update the filepaths in the
                    labeled data csv file as well!
                    <br /><br />
                """
            if os.path.join(zipname, VIDEOS_DIR, "") not in files:
                error_flag = True
                error_msg += f"""
                    ERROR: Your directory of videos must be named "{VIDEOS_DIR}" (can be empty)
                    <br /><br />
                """
        else:
            raise NotImplementedError

    proceed_fmt = "<p style='font-family:sans-serif; color:Red;'>%s</p>"

    return error_flag, proceed_fmt % error_msg


def _render_streamlit_fn(state: AppState):

    # ----------------------------------------------------
    # landing
    # ----------------------------------------------------
    with st.sidebar:
        st.title(""" Welcome to Lightning Pose App! """)
        st.write(
            "The first tab of the app is the project manager. Here you will be able to"
            " create new projects and load or delete existing projects under your account."
        )
        st.write("## To move forward, you will need to complete all the steps in this tab.")
        st.write("##")
        st.markdown("**Need further help? Check the:**")
        st.markdown(
            "App [documentation]"
            "(https://pose-app.readthedocs.io/en/latest/source/tabs/manage_project.html#)",
            unsafe_allow_html=True,
        )
        st.markdown(
            "Github [repository](https://github.com/Lightning-Universe/Pose-app.html#)",
            unsafe_allow_html=True,
        )
        st.markdown(
            "Lightning Pose [documentation]"
            "(https://lightning-pose.readthedocs.io/en/latest/.html#)",
            unsafe_allow_html=True,
        )

    st.header("Manage Lightning Pose projects")

    CREATE_STR = "Create new project"
    UPLOAD_STR = "Create new project from source (e.g. existing DLC project)"
    LOAD_STR = "Load existing project"
    DELETE_STR = "Delete existing project"

    st_mode = st.radio(
        label="Check the box that applies:",
        options=[CREATE_STR, UPLOAD_STR, LOAD_STR, DELETE_STR],
        disabled=state.st_project_loaded,
        index=2 if (state.st_project_loaded and not state.st_create_new_project) else 0,
        help="Create a new project from scratch, upload an existing DLC project as a foundation "
             "for your new project, continue work on an ongoing lightning pose project, or remove "
             "a project from your projects."
    )
    st.text(f"Available projects: {state.initialized_projects}")

    st_project_name = st.text_input(
        "Enter project name (must be at least 3 characters)",
        value="" if (not state.st_project_loaded or state.st_reset_project_name)
        else state.st_project_name
    )
    # ----------------------------------------------------
    # determine project status - load existing, create new
    # ----------------------------------------------------
    # we'll only allow config updates once the user has defined an allowable project name
    if st_project_name:
        if st_mode == LOAD_STR:
            if st_project_name not in state.initialized_projects:
                # catch user error
                st.error(f"No project named {st_project_name} found; "
                         f"available projects are {state.initialized_projects}")
                enter_data = False
            elif state.st_project_loaded:
                # keep entering data after project has been loaded
                enter_data = True
            else:
                # load project for first time
                project_loaded = st.button(
                    "Load project",
                    disabled=True if not st_project_name != "" else False
                )
                enter_data = False
                if project_loaded:
                    # specify config file
                    config_file = os.path.join(
                        state.data_dir, st_project_name, f"model_config_{st_project_name}.yaml")
                    # update project manager
                    state.config_file = config_file
                    state.st_submits += 1
                    state.st_project_name = st_project_name
                    state.st_project_loaded = True
                    # let user know their data has been loaded
                    proceed_str = "Project loaded successfully! Proceed to following tabs."
                    proceed_fmt = "<p style='font-family:sans-serif; color:Green;'>%s</p>"
                    st.markdown(proceed_fmt % proceed_str, unsafe_allow_html=True)
                    enter_data = True
                    if state.st_submits == 1:
                        # signal to lightning app that project has been loaded; this will
                        # - trigger loading of project config
                        # - populate other UIs with relevant project info
                        state.run_script = True
                        state.st_submits += 1  # prevent this block from running again
                        time.sleep(2)  # allow main event loop to catch up
                        st.experimental_rerun()  # update everything

        elif st_mode == CREATE_STR or st_mode == UPLOAD_STR:
            if state.st_project_loaded:
                # when coming back to tab from another
                enter_data = True
            elif st_project_name in state.initialized_projects:
                # catch user error
                st.error(f"A project named {st_project_name} already exists; "
                         f"choose a unique project name or select `Load existing project` above")
                enter_data = False
            elif st_project_name != "":
                # allow creation of new project
                enter_data = True
                state.st_create_new_project = True
            else:
                # catch remaining errors
                enter_data = False

            if st_mode == UPLOAD_STR:
                state.st_upload_existing_project = True
                enter_data = False

        elif st_mode == DELETE_STR:
            if st_project_name not in state.initialized_projects:
                # catch user error
                st.error(f"A project named {st_project_name} does not exist; "
                         f"choose an existing project name from the list above")
                st_project_name = ""  # stop downstream actions on this run
                state.st_reset_project_name = True  # stop downstream actions on future runs
            else:
                state.st_reset_project_name = False
                state.st_delete_project = True
            enter_data = False

        else:
            # catch remaining errors
            enter_data = False
    else:
        # cannot enter data until project name has been entered
        enter_data = False

    # ----------------------------------------------------
    # upload existing project
    # ----------------------------------------------------
    # initialize the file uploader
    if st_project_name and st_mode == UPLOAD_STR:

        st_prev_format = st.radio(
            "Select uploaded project format",
            options=["DLC", "Lightning Pose"],  # TODO: SLEAP, MARS?
            help="Select the file format that the project is stored at."
            " If DLC selected make sure the zipped folder has meet all reqierments"
        )
        state.st_existing_project_format = st_prev_format

        uploaded_file = st.file_uploader(
            "Upload project in .zip file", type="zip", accept_multiple_files=False)
        if uploaded_file is not None:
            # read it
            bytes_data = uploaded_file.read()
            # name it
            filename = uploaded_file.name
            filepath = os.path.join(os.getcwd(), "data", filename)
            # write the content of the file to the path if it doesn't already exist
            if not os.path.exists(filepath):
                with open(filepath, "wb") as f:
                    f.write(bytes_data)
            # check files
            state.st_error_flag, state.st_error_msg = check_files_in_zipfile(
                filepath, project_type=st_prev_format)
            # grab keypoint names
            st_keypoints = get_keypoints_from_zipfile(filepath, project_type=st_prev_format)
            # update relevant vars
            state.st_upload_existing_project_zippath = filepath
            enter_data = True
            st_mode = CREATE_STR
        st.caption("If your zip file is larger than the 200MB limit, see the [FAQ]"
                   "(https://pose-app.readthedocs.io/en/latest/source/faqs.html#faq-upload-limit)",
                   unsafe_allow_html=True)
    if state.st_error_flag:
        st.markdown(state.st_error_msg, unsafe_allow_html=True)
        enter_data = False

    # ----------------------------------------------------
    # user input for data config
    # ----------------------------------------------------

    # set defaults; these values are:
    # - used as field defaults below
    # - automatically updated in the main Flow from ProjectDataIO once the config file is specified
    st_n_views = state.st_n_views
    if not state.st_upload_existing_project:
        st_keypoints = np.unique(state.st_keypoints_).tolist()  # duplication bug fix, not solved
        # if we are uploading existing project, we don't want to sort via np.unique, need to keep
        # keypoints in the correct order
    st_n_keypoints = state.st_n_keypoints
    st_pcasv_columns = np.array(state.st_pcasv_columns, dtype=np.int32)
    st_pcamv_columns = np.array(state.st_pcamv_columns, dtype=np.int32)

    if state.debug and enter_data:
        # hard-code params for debugging, skip manual entry
        st_n_views = 2
        st_keypoints = ["nose_top", "nose_bottom"]
        st_n_keypoints = len(st_keypoints)
        st_pcasv_columns = [0, 1]
        st_pcamv_columns = np.array([[0], [1]], dtype=np.int32)
        pcamv_ready = True

    elif not state.debug:

        # camera views
        if enter_data:
            st.markdown("")
            st.divider()
            st.markdown("")
            st.markdown(
                "##### Camera views",
                help="Support for multiple views is currently limited to either fusing the views "
                "into single frames or utilizing a mirror to generate multiple views from a "
                "single camera",
            )
            n_views = st.text_input(
                "Enter number of camera views:",
                disabled=not enter_data,
                value="" if not state.st_project_loaded else str(st_n_views),
            )
            st.caption(
                "For a multiview option check the [documentation]"
                "(https://lightning-pose.readthedocs.io/en/latest/source/"
                "user_guide_advanced/multiview_fused.html#)",
                unsafe_allow_html=True
            )
            if n_views:
                st_n_views = int(n_views)
            else:
                st_n_views = 0
            st.markdown("")

        # keypoints
        if st_n_views > 0:
            st.divider()
            st.markdown("##### Define keypoints")
<<<<<<< HEAD
            e1 = st.expander("Expand to see an exemple")
=======
            e1 = st.expander("Expand to see an example")
>>>>>>> 32efc631
            keypoint_instructions = """
                **Instructions**:
                If your data has multiple views, make sure to create an entry for each bodypart
                in each view below like in the following example with 2 views (top and bottom):
                ```
                nose_top
                l_ear_top
                r_ear_top
                nose_bottom
                l_ear_bottom
                r_ear_bottom
                corner1_top
                ```
                It is also possible to track keypoints that are only present in a subset of the
                views, such as the keypoint `corner1_top` above.
            """
            e1.markdown(keypoint_instructions)
            if state.st_upload_existing_project:
                value = "\n".join(st_keypoints)
            elif not state.st_project_loaded:
                value = ""
            else:
                value = "\n".join(st_keypoints)
            keypoints = st.text_area(
                "Enter keypoint names (one per line, determines labeling order):",
                disabled=not enter_data,
                value=value,
            )
            st_keypoints = keypoints.strip().split("\n")
            if len(st_keypoints) == 1 and st_keypoints[0] == "":
                st_keypoints = []
            st_n_keypoints = len(st_keypoints)
            st.markdown(f"You have defined {st_n_keypoints} keypoints across {st_n_views} views")
            st.markdown("")

        # pca singleview
        if st_n_keypoints > 1:
            st.divider()
            st.markdown("##### Select subset of keypoints for Pose PCA")
            # st.markdown("""
            #     **Instructions**:
            #     The selected subset will be used for a Pose PCA loss on unlabeled videos.
            #     The subset should be keypoints that are not usually occluded (such as a tongue)
            #     and are not static (such as the corner of a box).
            # """)
<<<<<<< HEAD
            e2 = st.expander("Expend for further instractions")
=======
            e2 = st.expander("Expand for further instructions")
>>>>>>> 32efc631
            e2.markdown("""
                **When selecting keypoints for Pose PCA on unlabeled videos, focus on**:
                * **Selecting points with consistent visibility**, avoiding those prone to
                 occlusion (e.g., tongue) during movement.
                * **Selecting points that exhibit dynamic changes**,
                excluding static elements (e.g., corner of a box)
                offering minimal pose information.
            """)
            e2.write("*The selected subset will be used for a Pose PCA loss on unlabeled videos")
            pcasv_selected = [False for _ in st_keypoints]
            for k, kp in enumerate(st_keypoints):
                pcasv_selected[k] = st.checkbox(
                    kp,
                    disabled=not enter_data,
                    value=False if not state.st_project_loaded else (k in st_pcasv_columns),
                    key=f"pca_singleview_{kp}",
                )
            st_pcasv_columns = list(np.where(pcasv_selected)[0])
            st.markdown("")

        # pca multiview
        if st_n_keypoints > 1 and st_n_views > 1:

            st.markdown("##### Select subset of body parts for Multiview PCA")
<<<<<<< HEAD
            e3 = st.expander("Expand for further instractions")
=======
            e3 = st.expander("Expand for further instructions")
>>>>>>> 32efc631
            e3.markdown("""
                Select the same body part from different POV's.
                The selected subset will be used for a Multiview PCA loss on unlabeled videos.
                The subset should be keypoints that are usually visible in all camera views.
            """)
            n_bodyparts = st.text_input(
                "Enter number of body parts visible in all views:",
                value="" if not state.st_project_loaded else str(len(st_pcamv_columns[0])),
            )
            if n_bodyparts:
                st_n_bodyparts = int(n_bodyparts)
            else:
                st_n_bodyparts = 0

            if st_n_bodyparts > 0:

                st_pcamv_columns = np.zeros((st_n_views, st_n_bodyparts), dtype=np.int32)

                # set column titles
                cols_title = st.columns(st_n_views + 1)
                for c, col in enumerate(cols_title[1:]):
                    col.text(f"View {c}")
                # build table
                for r in range(st_n_bodyparts):
                    cols = st.columns(st_n_views + 1)
                    # set row titles
                    cols[0].text("")
                    cols[0].text("")
                    cols[0].text(f"Bodypart {r}")
                    # set bodypart dropdowns
                    for c, col in enumerate(cols[1:]):
                        kp = col.selectbox(
                            "", st_keypoints,
                            key=f"Bodypart {r} view {c}",
                            index=c * st_n_bodyparts + r
                        )
                        st_pcamv_columns[c, r] = np.where(np.array(st_keypoints) == kp)[0]

            st.markdown("")
        else:
            st_n_bodyparts = st_n_keypoints

        # construct config file
        if (st_n_keypoints > 1 and st_n_views > 1 and st_n_bodyparts > 0) \
                or (st_n_keypoints > 0 and st_n_views == 1):
            pcamv_ready = True
        else:
            pcamv_ready = False

    # ----------------------------------------------------
    # export data
    # ----------------------------------------------------

    if st_n_keypoints > 0 and st_n_views > 0 and pcamv_ready:

        st.markdown("")
        st.markdown("")
        st.markdown("")
        st.markdown("##### Export project configuration")

        need_update_pcamv = False
        if st_pcamv_columns is not None and len(st_pcamv_columns) > 0:
            if len(st_pcamv_columns.flatten()) != len(np.unique(st_pcamv_columns)):
                need_update_pcamv = True
                st.warning(
                    "Duplicate entries in PCA Multiview selections; each entry should be unique")

        # store dataset-specific values in order to update config.yaml file later
        st_new_vals = {"data": {}, "hydra": {"run": {}, "sweep": {}}}
        st_new_vals["data"]["data_dir"] = os.path.join(state.data_dir[1:], st_project_name)
        st_new_vals["data"]["video_dir"] = VIDEOS_DIR
        st_new_vals["data"]["csv_file"] = COLLECTED_DATA_FILENAME
        st_new_vals["data"]["num_keypoints"] = st_n_keypoints
        st_new_vals["data"]["keypoints"] = st_keypoints
        data_dir = st_new_vals["data"]["data_dir"]
        st_new_vals["hydra"]["run"]["dir"] = os.path.join(
            data_dir, MODELS_DIR, "${now:%Y-%m-%d}", "${now:%H-%M-%S}")
        st_new_vals["hydra"]["sweep"]["dir"] = os.path.join(
            data_dir, MODELS_DIR, "multirun", "${now:%Y-%m-%d}", "${now:%H-%M-%S}")

        if len(st_pcasv_columns) > 0:
            # need to convert all elements to int instead of np.int, streamlit can't cache ow
            st_new_vals["data"]["columns_for_singleview_pca"] = [int(t) for t in st_pcasv_columns]
        else:
            st_new_vals["data"]["columns_for_singleview_pca"] = []

        if st_pcamv_columns is not None and len(st_pcamv_columns) > 0:
            # need to convert all elements to int instead of np.int, streamlit can't cache ow
            st_new_vals["data"]["mirrored_column_matches"] = st_pcamv_columns.tolist()
        else:
            st_new_vals["data"]["mirrored_column_matches"] = []

        if state.st_project_loaded:
            st_submit_button = st.button("Update project", disabled=need_update_pcamv)
        else:
            st_submit_button = st.button("Create project", disabled=need_update_pcamv)
        if state.st_submits > 0:
            proceed_str = """
                Proceed to the next tab to extract frames for labeling.<br /><br />
                Use this LabelStudio login information:<br />
                <strong>username</strong>: user@localhost<br />
                <strong>password</strong>: pw
            """
            proceed_fmt = "<p style='font-family:sans-serif; color:Green;'>%s</p>"
            st.markdown(proceed_fmt % proceed_str, unsafe_allow_html=True)

        # Lightning way of returning the parameters
        if st_submit_button:

            state.st_submits += 1

            state.st_project_name = st_project_name
            state.st_project_loaded = True
            state.st_new_vals = st_new_vals

            state.st_n_views = st_n_views
            state.st_keypoints_ = st_new_vals["data"]["keypoints"]
            state.st_n_keypoints = st_n_keypoints
            state.st_pcasv_columns = st_new_vals["data"]["columns_for_singleview_pca"]
            state.st_pcamv_columns = st_new_vals["data"]["mirrored_column_matches"]

            st.text("Request submitted!")
            state.run_script = True  # must the last to prevent race condition
            st_autorefresh(interval=2000, key="refresh_project_ui")

    elif st_project_name and st_mode == DELETE_STR:

        st_submit_button = st.button("Delete project")

        if st_submit_button:

            state.st_submits_delete += 1
            state.st_project_name = st_project_name
            state.st_reset_project_name = True

            st.text("Request submitted!")
            state.run_script = True  # must the last to prevent race condition
            st_autorefresh(interval=1000, key="refresh_project_ui")<|MERGE_RESOLUTION|>--- conflicted
+++ resolved
@@ -1,5 +1,6 @@
 import copy
 import glob
+from lightning.app import LightningFlow
 from lightning.app import LightningFlow
 from lightning.app.utilities.state import AppState
 import logging
@@ -212,6 +213,7 @@
 
         try:
             proj_details = yaml.safe_load(open(abspath(metadata_file), "r"))
+            proj_details = yaml.safe_load(open(abspath(metadata_file), "r"))
             n_labeled_frames = proj_details["n_labeled_tasks"]
             n_total_frames = proj_details["n_total_tasks"]
         except FileNotFoundError:
@@ -358,6 +360,7 @@
         if os.path.exists(self.proj_dir_abs):
             shutil.rmtree(self.proj_dir_abs)
 
+        # TODO: how to delete from label studio db?
         # TODO: how to delete from label studio db?
 
         # update project info
@@ -620,6 +623,9 @@
         st.caption("If your zip file is larger than the 200MB limit, see the [FAQ]"
                    "(https://pose-app.readthedocs.io/en/latest/source/faqs.html#faq-upload-limit)",
                    unsafe_allow_html=True)
+        st.caption("If your zip file is larger than the 200MB limit, see the [FAQ]"
+                   "(https://pose-app.readthedocs.io/en/latest/source/faqs.html#faq-upload-limit)",
+                   unsafe_allow_html=True)
     if state.st_error_flag:
         st.markdown(state.st_error_msg, unsafe_allow_html=True)
         enter_data = False
@@ -683,11 +689,7 @@
         if st_n_views > 0:
             st.divider()
             st.markdown("##### Define keypoints")
-<<<<<<< HEAD
-            e1 = st.expander("Expand to see an exemple")
-=======
             e1 = st.expander("Expand to see an example")
->>>>>>> 32efc631
             keypoint_instructions = """
                 **Instructions**:
                 If your data has multiple views, make sure to create an entry for each bodypart
@@ -733,11 +735,7 @@
             #     The subset should be keypoints that are not usually occluded (such as a tongue)
             #     and are not static (such as the corner of a box).
             # """)
-<<<<<<< HEAD
-            e2 = st.expander("Expend for further instractions")
-=======
             e2 = st.expander("Expand for further instructions")
->>>>>>> 32efc631
             e2.markdown("""
                 **When selecting keypoints for Pose PCA on unlabeled videos, focus on**:
                 * **Selecting points with consistent visibility**, avoiding those prone to
@@ -762,11 +760,7 @@
         if st_n_keypoints > 1 and st_n_views > 1:
 
             st.markdown("##### Select subset of body parts for Multiview PCA")
-<<<<<<< HEAD
-            e3 = st.expander("Expand for further instractions")
-=======
             e3 = st.expander("Expand for further instructions")
->>>>>>> 32efc631
             e3.markdown("""
                 Select the same body part from different POV's.
                 The selected subset will be used for a Multiview PCA loss on unlabeled videos.
