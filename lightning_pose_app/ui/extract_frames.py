--- conflicted
+++ resolved
@@ -1,4 +1,5 @@
 import cv2
+from lightning.app import CloudCompute, LightningFlow, LightningWork
 from lightning.app import CloudCompute, LightningFlow, LightningWork
 from lightning.app.structures import Dict
 from lightning.app.utilities.state import AppState
@@ -6,24 +7,31 @@
 import numpy as np
 import os
 import shutil
+import shutil
 from sklearn.decomposition import PCA
 from sklearn.cluster import KMeans
 import streamlit as st
 from streamlit_autorefresh import st_autorefresh
 import zipfile
-
+import zipfile
+
+from lightning_pose_app import LABELED_DATA_DIR, VIDEOS_DIR, VIDEOS_TMP_DIR, ZIPPED_TMP_DIR
 from lightning_pose_app import LABELED_DATA_DIR, VIDEOS_DIR, VIDEOS_TMP_DIR, ZIPPED_TMP_DIR
 from lightning_pose_app import SELECTED_FRAMES_FILENAME
 from lightning_pose_app.utilities import StreamlitFrontend, abspath
 from lightning_pose_app.utilities import copy_and_reformat_video, get_frames_from_idxs
+from lightning_pose_app.utilities import StreamlitFrontend, abspath
+from lightning_pose_app.utilities import copy_and_reformat_video, get_frames_from_idxs
 
 _logger = logging.getLogger('APP.EXTRACT_FRAMES')
 
 
 class ExtractFramesWork(LightningWork):
+class ExtractFramesWork(LightningWork):
 
     def __init__(self, *args, **kwargs):
 
+        super().__init__(*args, **kwargs)
         super().__init__(*args, **kwargs)
 
         self.progress = 0.0
@@ -197,11 +205,19 @@
             data_dir = abspath(data_dir_rel)
         else:
             data_dir = data_dir_rel
+        if not os.path.exists(data_dir_rel):
+            data_dir = abspath(data_dir_rel)
+        else:
+            data_dir = data_dir_rel
         n_digits = 8
         extension = "png"
         context_frames = 2
 
         # check: does file exist?
+        if not os.path.exists(video_file):
+            video_file_abs = abspath(video_file)
+        else:
+            video_file_abs = video_file
         if not os.path.exists(video_file):
             video_file_abs = abspath(video_file)
         else:
@@ -251,18 +267,18 @@
         # set flag for parent app
         self.work_is_done_extract_frames = True
 
-<<<<<<< HEAD
     def _unzip_frames(self, video_file, proj_dir):
-=======
     def _unzip_frames(
         self,
         video_file: str,
         proj_dir: str,
     ) -> None:
->>>>>>> 32efc631
 
         _logger.info(f"============== unzipping frames from {video_file} ================")
-
+        _logger.info(f"============== unzipping frames from {video_file} ================")
+
+        # set flag for parent app
+        self.work_is_done_extract_frames = False
         # set flag for parent app
         self.work_is_done_extract_frames = False
 
@@ -274,7 +290,20 @@
         # TODO
         # n_digits = 8
         # extension = "png"
-
+        data_dir_rel = os.path.join(proj_dir, LABELED_DATA_DIR)
+        if not os.path.exists(data_dir_rel):
+            data_dir = abspath(data_dir_rel)
+        else:
+            data_dir = data_dir_rel
+        # TODO
+        # n_digits = 8
+        # extension = "png"
+
+        # check: does file exist?
+        if not os.path.exists(video_file):
+            video_file_abs = abspath(video_file)
+        else:
+            video_file_abs = video_file
         # check: does file exist?
         if not os.path.exists(video_file):
             video_file_abs = abspath(video_file)
@@ -282,6 +311,7 @@
             video_file_abs = video_file
         video_file_exists = os.path.exists(video_file_abs)
         _logger.info(f"zipped file exists? {video_file_exists}")
+        _logger.info(f"zipped file exists? {video_file_exists}")
         if not video_file_exists:
             _logger.info("skipping frame extraction")
             return
@@ -290,7 +320,18 @@
         video_name = os.path.splitext(os.path.basename(video_file))[0]
         save_dir = os.path.join(data_dir, video_name)
         os.makedirs(save_dir, exist_ok=True)
-
+            _logger.info("skipping frame extraction")
+            return
+
+        # create folder to save images
+        video_name = os.path.splitext(os.path.basename(video_file))[0]
+        save_dir = os.path.join(data_dir, video_name)
+        os.makedirs(save_dir, exist_ok=True)
+
+        # unzip file in tmp directory
+        with zipfile.ZipFile(video_file_abs) as z:
+            unzipped_dir = video_file_abs.replace(".zip", "")
+            z.extractall(path=unzipped_dir)
         # unzip file in tmp directory
         with zipfile.ZipFile(video_file_abs) as z:
             unzipped_dir = video_file_abs.replace(".zip", "")
@@ -303,7 +344,17 @@
             src = os.path.join(unzipped_dir, file)
             dst = os.path.join(save_dir, file)
             shutil.copyfile(src, dst)
-
+        # save all contents to data directory
+        # don't use copytree as the destination dir may already exist
+        files = os.listdir(unzipped_dir)
+        for file in files:
+            src = os.path.join(unzipped_dir, file)
+            dst = os.path.join(save_dir, file)
+            shutil.copyfile(src, dst)
+
+        # TODO:
+        # - if SELECTED_FRAMES_FILENAME does not exist, assume all frames are for labeling and
+        #   make this file
         # TODO:
         # - if SELECTED_FRAMES_FILENAME does not exist, assume all frames are for labeling and
         #   make this file
@@ -317,11 +368,29 @@
         #     delimiter=",",
         #     fmt="%s"
         # )
+        # # save csv file inside same output directory
+        # frames_to_label = np.array([
+        #     "img%s.%s" % (str(idx).zfill(n_digits), extension) for idx in idxs_selected])
+        # np.savetxt(
+        #     os.path.join(save_dir, SELECTED_FRAMES_FILENAME),
+        #     np.sort(frames_to_label),
+        #     delimiter=",",
+        #     fmt="%s"
+        # )
 
         # set flag for parent app
         self.work_is_done_extract_frames = True
+        # set flag for parent app
+        self.work_is_done_extract_frames = True
 
     def run(self, action, **kwargs):
+        if action == "extract_frames":
+            new_vid_file = copy_and_reformat_video(
+                video_file=abspath(kwargs["video_file"]),
+                dst_dir=abspath(os.path.join(kwargs["proj_dir"], VIDEOS_DIR)),
+            )
+            # save relative rather than absolute path
+            kwargs["video_file"] = '/'.join(new_vid_file.split('/')[-4:])
         if action == "extract_frames":
             new_vid_file = copy_and_reformat_video(
                 video_file=abspath(kwargs["video_file"]),
@@ -333,6 +402,9 @@
         elif action == "unzip_frames":
             # TODO: maybe we need to reformat the file names?
             self._unzip_frames(**kwargs)
+        elif action == "unzip_frames":
+            # TODO: maybe we need to reformat the file names?
+            self._unzip_frames(**kwargs)
         else:
             pass
 
@@ -354,9 +426,13 @@
         # flag; used internally and externally
         self.run_script_video_random = False
         self.run_script_zipped_frames = False
+        self.run_script_video_random = False
+        self.run_script_zipped_frames = False
 
         # output from the UI
         self.st_extract_status = {}  # 'initialized' | 'active' | 'complete'
+        self.st_video_files_ = []  # list of uploaded video files
+        self.st_frame_files_ = []  # list of uploaded zipped frame files
         self.st_video_files_ = []  # list of uploaded video files
         self.st_frame_files_ = []  # list of uploaded zipped frame files
         self.st_submits = 0
@@ -370,7 +446,11 @@
     @property
     def st_frame_files(self):
         return np.unique(self.st_frame_files_).tolist()
-
+    @property
+    def st_frame_files(self):
+        return np.unique(self.st_frame_files_).tolist()
+
+    def _extract_frames(self, video_files=None, n_frames_per_video=None, testing=False):
     def _extract_frames(self, video_files=None, n_frames_per_video=None, testing=False):
 
         self.work_is_done_extract_frames = False
@@ -380,6 +460,7 @@
         if not n_frames_per_video:
             n_frames_per_video = self.st_n_frames_per_video
 
+        # launch works (sequentially for now)
         # launch works (sequentially for now)
         for video_file in video_files:
             video_key = video_file.replace(".", "_")  # keys cannot contain "."
@@ -446,6 +527,45 @@
                         and self.works_dict[video_key].work_is_done_extract_frames:
                     # kill work
                     _logger.info(f"killing work from video {video_key}")
+                    if not testing:  # cannot run stop() from tests for some reason
+                        self.works_dict[video_key].stop()
+                    del self.works_dict[video_key]
+
+        # set flag for parent app
+        self.work_is_done_extract_frames = True
+
+    def _unzip_frames(self, video_files=None):
+
+        self.work_is_done_extract_frames = False
+
+        if not video_files:
+            video_files = self.st_frame_files
+
+        # launch works
+        for video_file in video_files:
+            video_key = video_file.replace(".", "_")  # keys cannot contain "."
+            if video_key not in self.works_dict.keys():
+                self.works_dict[video_key] = ExtractFramesWork(
+                    cloud_compute=CloudCompute("default"),
+                )
+                status = self.st_extract_status[video_file]
+                if status == "initialized" or status == "active":
+                    self.st_extract_status[video_file] = "active"
+                    # extract frames for labeling (automatically reformats video for DALI)
+                    self.works_dict[video_key].run(
+                        action="unzip_frames",
+                        video_file="/" + video_file,
+                        proj_dir=self.proj_dir,
+                    )
+                    self.st_extract_status[video_file] = "complete"
+
+        # clean up works
+        while len(self.works_dict) > 0:
+            for video_key in list(self.works_dict):
+                if (video_key in self.works_dict.keys()) \
+                        and self.works_dict[video_key].work_is_done_extract_frames:
+                    # kill work
+                    _logger.info(f"killing work from video {video_key}")
                     self.works_dict[video_key].stop()
                     del self.works_dict[video_key]
 
@@ -454,7 +574,10 @@
 
     def run(self, action, **kwargs):
         if action == "extract_frames":
+        if action == "extract_frames":
             self._extract_frames(**kwargs)
+        elif action == "unzip_frames":
+            self._unzip_frames(**kwargs)
         elif action == "unzip_frames":
             self._unzip_frames(**kwargs)
 
@@ -470,6 +593,7 @@
     )
 
     if state.run_script_video_random or state.run_script_zipped_frames:
+    if state.run_script_video_random or state.run_script_zipped_frames:
         # don't autorefresh during large file uploads, only during processing
         st_autorefresh(interval=5000, key="refresh_extract_frames_ui")
 
@@ -489,7 +613,35 @@
         # upload video files to temporary directory
         video_dir = os.path.join(state.proj_dir[1:], VIDEOS_TMP_DIR)
         os.makedirs(video_dir, exist_ok=True)
-
+    VIDEO_RANDOM_STR = "Upload videos and automatically extract random frames"
+    ZIPPED_FRAMES_STR = "Upload zipped files of frames"
+    VIDEO_MODEL_STR = "Upload videos and automatically extract frames using a given model"
+
+    st_mode = st.radio(
+        "Select data upload option",
+        options=[VIDEO_RANDOM_STR, ZIPPED_FRAMES_STR],
+        # disabled=state.st_project_loaded,
+        index=0,
+    )
+
+    if st_mode == VIDEO_RANDOM_STR:
+
+        # upload video files to temporary directory
+        video_dir = os.path.join(state.proj_dir[1:], VIDEOS_TMP_DIR)
+        os.makedirs(video_dir, exist_ok=True)
+
+        # initialize the file uploader
+        uploaded_files = st.file_uploader(
+            "Select video files",
+            type=["mp4", "avi"],
+            accept_multiple_files=True,
+        )
+
+        if len(uploaded_files) > 0:
+            col1, col2, col3 = st.columns(spec=3, gap="medium")
+            col1.markdown("**Video Name**")
+            col2.markdown("**Video Duration**")
+            col3.markdown("**Number of Frames**")
         # initialize the file uploader
         uploaded_files = st.file_uploader(
             "Select video files",
@@ -516,7 +668,55 @@
                 # write the content of the file to the path, but not while processing
                 with open(filepath, "wb") as f:
                     f.write(bytes_data)
-
+        # for each of the uploaded files
+        st_videos = []
+        for uploaded_file in uploaded_files:
+            # read it
+            bytes_data = uploaded_file.read()
+            # name it
+            filename = uploaded_file.name.replace(" ", "_")
+            filepath = os.path.join(video_dir, filename)
+            st_videos.append(filepath)
+            if not state.run_script_video_random:
+                # write the content of the file to the path, but not while processing
+                with open(filepath, "wb") as f:
+                    f.write(bytes_data)
+
+                # calculate video duration and frame count
+                cap = cv2.VideoCapture(filepath)
+                fps = cap.get(cv2.CAP_PROP_FPS)
+                frame_count = int(cap.get(cv2.CAP_PROP_FRAME_COUNT))
+                duration = float(frame_count) / float(fps)
+
+                col1.write(uploaded_file.name)
+                col2.write(f"{duration:.2f} seconds")
+                col3.write(str(frame_count))
+
+                # relese video
+                cap.release()
+
+        # insert an empty element to create empty space
+        st.markdown("###")
+
+        col0, col1 = st.columns(2, gap="large")
+        with col0:
+            # select number of frames to label per video
+            n_frames_per_video = st.text_input(
+                "Frames to label per video", 20,
+                help="Specify the desired number of frames for labeling per video. "
+                     "The app will select frames to maximize the diversity of animal poses "
+                     "captured within each video."
+            )
+            st_n_frames_per_video = int(n_frames_per_video)
+        with col1:
+            # select range of video to pull frames from
+            st_frame_range = st.slider(
+                "Portion of video used for frame selection", 0.0, 1.0, (0.0, 1.0),
+                help="Focus on selecting video sections where the animals are clearly visible and "
+                     "performing the desired behaviors. "
+                     "Skip any parts without the animals or with distracting elements like hands, "
+                     "as these can confuse the model."
+            )
                 # calculate video duration and frame count
                 cap = cv2.VideoCapture(filepath)
                 fps = cap.get(cv2.CAP_PROP_FPS)
@@ -581,15 +781,50 @@
                     st.text(status)
                 st.progress(p / 100.0, f"{vid} progress ({status}: {int(p)}\% complete)")
             st.warning("waiting for existing extraction to finish")
+        st_submit_button = st.button(
+            "Extract frames",
+            disabled=(
+                (st_n_frames_per_video == 0)
+                or len(st_videos) == 0
+                or state.run_script_video_random
+            )
+        )
+        if state.run_script_video_random:
+            keys = [k for k, _ in state.works_dict.items()]  # cannot directly call keys()?
+            for vid, status in state.st_extract_status.items():
+                if status == "initialized":
+                    p = 0.0
+                elif status == "active":
+                    vid_ = vid.replace(".", "_")
+                    if vid_ in keys:
+                        try:
+                            p = state.works_dict[vid_].progress
+                        except:
+                            p = 100.0  # if work is deleted while accessing
+                    else:
+                        p = 100.0  # state.work.progress
+                elif status == "complete":
+                    p = 100.0
+                else:
+                    st.text(status)
+                st.progress(p / 100.0, f"{vid} progress ({status}: {int(p)}\% complete)")
+            st.warning("waiting for existing extraction to finish")
 
         if state.st_submits > 0 and not st_submit_button and not state.run_script_video_random:
             proceed_str = "Please proceed to the next tab to label frames."
             proceed_fmt = "<p style='font-family:sans-serif; color:Green;'>%s</p>"
             st.markdown(proceed_fmt % proceed_str, unsafe_allow_html=True)
+        if state.st_submits > 0 and not st_submit_button and not state.run_script_video_random:
+            proceed_str = "Please proceed to the next tab to label frames."
+            proceed_fmt = "<p style='font-family:sans-serif; color:Green;'>%s</p>"
+            st.markdown(proceed_fmt % proceed_str, unsafe_allow_html=True)
 
         # Lightning way of returning the parameters
         if st_submit_button:
-
+        # Lightning way of returning the parameters
+        if st_submit_button:
+
+            state.st_submits += 1
             state.st_submits += 1
 
             state.st_video_files_ = st_videos
@@ -659,6 +894,75 @@
             state.st_extract_status = {s: 'initialized' for s in st_videos}
             st.text("Request submitted!")
             state.run_script_zipped_frames = True  # must the last to prevent race condition
-
+            state.st_video_files_ = st_videos
+            state.st_extract_status = {s: 'initialized' for s in st_videos}
+            state.st_n_frames_per_video = st_n_frames_per_video
+            state.st_frame_range = st_frame_range
+            st.text("Request submitted!")
+            state.run_script_video_random = True  # must the last to prevent race condition
+
+            # force rerun to show "waiting for existing..." message
+            st_autorefresh(interval=2000, key="refresh_extract_frames_after_submit")
+
+    elif st_mode == ZIPPED_FRAMES_STR:
+
+        # upload zipped files to temporary directory
+        frames_dir = os.path.join(state.proj_dir[1:], ZIPPED_TMP_DIR)
+        os.makedirs(frames_dir, exist_ok=True)
+
+        # initialize the file uploader
+        uploaded_files = st.file_uploader(
+            "Select zipped folders",
+            type="zip",
+            accept_multiple_files=True,
+            help="Upload one zip file per video. The file name should be the name of the video. "
+                 "The frames should be in the format 'img%08i.png', i.e. a png file with a name "
+                 "that starts with 'img' and contains the frame number with leading zeros such "
+                 "that there are 8 total digits (e.g. 'img00003453.png')."
+        )
+
+        # for each of the uploaded files
+        st_videos = []
+        for uploaded_file in uploaded_files:
+            # read it
+            bytes_data = uploaded_file.read()
+            # name it
+            filename = uploaded_file.name.replace(" ", "_")
+            filepath = os.path.join(frames_dir, filename)
+            st_videos.append(filepath)
+            if not state.run_script_zipped_frames:
+                # write the content of the file to the path, but not while processing
+                with open(filepath, "wb") as f:
+                    f.write(bytes_data)
+            # check files: TODO
+            # state.st_error_flag, state.st_error_msg = check_files_in_zipfile(
+            #     filepath, project_type=st_prev_format)
+
+        st_submit_button_frames = st.button(
+            "Extract frames",
+            disabled=len(st_videos) == 0 or state.run_script_zipped_frames,
+        )
+
+        if (
+            state.st_submits > 0
+            and not st_submit_button_frames
+            and not state.run_script_zipped_frames
+        ):
+            proceed_str = "Please proceed to the next tab to label frames."
+            proceed_fmt = "<p style='font-family:sans-serif; color:Green;'>%s</p>"
+            st.markdown(proceed_fmt % proceed_str, unsafe_allow_html=True)
+
+        # Lightning way of returning the parameters
+        if st_submit_button_frames:
+
+            state.st_submits += 1
+
+            state.st_frame_files_ = st_videos
+            state.st_extract_status = {s: 'initialized' for s in st_videos}
+            st.text("Request submitted!")
+            state.run_script_zipped_frames = True  # must the last to prevent race condition
+
+            # force rerun to show "waiting for existing..." message
+            st_autorefresh(interval=2000, key="refresh_extract_frames_after_submit")
             # force rerun to show "waiting for existing..." message
             st_autorefresh(interval=2000, key="refresh_extract_frames_after_submit")