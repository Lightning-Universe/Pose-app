--- conflicted
+++ resolved
@@ -167,14 +167,10 @@
         self.train_ui.proj_dir = self.project_ui.proj_dir
         self.streamlit_frame.proj_dir = self.project_ui.proj_dir
         self.streamlit_video.proj_dir = self.project_ui.proj_dir
-<<<<<<< HEAD
         self.streamlit_video_player.proj_dir = self.project_ui.proj_dir
         self.fiftyone_ui.proj_dir = self.project_ui.proj_dir
         self.fiftyone_ui.config_name = self.project_ui.config_name
         
-=======
-
->>>>>>> 32efc631
         # write demo data to the FileSystem so other Works have access (run once)
         if not self.demo_data_transferred:
             # we call the run method twice with two sets of arguments so the run cache will always
@@ -233,24 +229,17 @@
         # diagnostics tabs
         st_frame_tab = {"name": "Labeled Diagnostics", "content": self.streamlit_frame.work}
         st_video_tab = {"name": "Video Diagnostics", "content": self.streamlit_video.work}
-<<<<<<< HEAD
         st_video_player_tab = {"name": "Video Player", "content": self.streamlit_video_player}
         fo_prep_tab = {"name": "Prepare Fiftyone", "content": self.fiftyone_ui}
         fo_tab = {"name": "Fiftyone", "content": self.fiftyone_ui.work}
-=======
-        fo_tab = {"name": "Fiftyone", "content": self.fiftyone}
->>>>>>> 32efc631
 
         return [
             train_tab,
             train_status_tab,
             st_frame_tab,
             st_video_tab,
-<<<<<<< HEAD
             st_video_player_tab,
             fo_prep_tab,
-=======
->>>>>>> 32efc631
             fo_tab,
         ]
 
